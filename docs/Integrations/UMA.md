# UMA
This integration allows you to equip items using UMA's skinned mesh technology.

## Getting Started.

Using UMA with Rucksack requires these step steps below. This assumes that you already set up your scene to work with Rucksack, and imported the UMA package. 

1. Set up your scene to work with UMA by adding the UMA_DCS prefab. The prefab is in th folder `Assets/UMA/Getting Started`.
2. Add the UMAFactory component to your Managers object.
3. Set up your character by adding and configuring the Dynamic character avatar. You can remove meshes and meshrenderers since this will be taken care of by UMA.
4. Create the items that can be equipped to your character. Below is more information on how to do that.

## Item Types

This integration supports two types of item.

- **UMAEquippableItemDefinition:** This item works by modifying slots of the UMA character.
- **UMARecipeItemDefinition:** This item applies a UMA recipe to a character.

!!! warning "Note"
<<<<<<< HEAD
    It is not possible to use both types of items on a character at the same time. 
=======
    It is not possible to use both types of items on a character at the same time.
>>>>>>> d512942b

## Creating Items

You can create UMAEquipableItems and UMARecipeItem using the Main Editor.

![](Assets\UMA_Items.PNG)

## Configuring Items

Once the item is created, you can set up its properties. Most properties are the same as for other equipable items (although you need not in general set up the mounting point.)

Below is the setup for a UMAEquipableItems.

![](Assets\UMA_EditItem.PNG)

Below is a description of the UMA-specific properties. UMA Equip Slot and UMA Overlay Data Asset will be marked red if they are not set, since they are required fields.   

- **Uma Equip slot:** The slot where the item will be equipped. For example Male torso.
- **UMA Override color:** You can override the color of an UMA equipable.
- **UMA Overlay data asset:** The visual object that will be equipped onto the player. For example Jeans.
- **UMA Slot data asset:**  The visual slot where the item will be stored. 99% of the time this will have the same name as the UMA Overlay data asset.
- **UMA Replace slot:** When equipping certain things it can be useful to hide others. For example when equipping jeans you'll likely want to hide the legs underneath them.

And this is the setup for UMARecipeItm. The only field different from a general UnityEquippable item is the **Recipe**, that takes the recipe to apply to a character.

![](Assets\UMA_Recipe_Item.PNG)
<|MERGE_RESOLUTION|>--- conflicted
+++ resolved
@@ -18,11 +18,7 @@
 - **UMARecipeItemDefinition:** This item applies a UMA recipe to a character.
 
 !!! warning "Note"
-<<<<<<< HEAD
-    It is not possible to use both types of items on a character at the same time. 
-=======
     It is not possible to use both types of items on a character at the same time.
->>>>>>> d512942b
 
 ## Creating Items
 
